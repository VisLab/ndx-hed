--- conflicted
+++ resolved
@@ -1,15 +1,5 @@
 namespaces:
 - author:
-<<<<<<< HEAD
-  - Ryan Ly
-  - Oliver Ruebel
-  - Kay Robbins
-  - Ian Callanan
-  contact:
-  - rly@lbl.gov
-  - oruebel@lbl.gov
-  - kay.robbins@utsa.edu
-=======
   - Kay Robbins
   - Ryan Ly
   - Oliver Ruebel
@@ -18,7 +8,6 @@
   - kay.robbins@utsa.edu
   - rly@lbl.gov
   - oruebel@lbl.gov
->>>>>>> 3c59df19
   - ianrcallanan@gmail.com
   doc: NWB extension for HED data
   name: ndx-hed
